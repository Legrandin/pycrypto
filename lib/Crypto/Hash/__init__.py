# -*- coding: utf-8 -*-
#
# ===================================================================
# The contents of this file are dedicated to the public domain.  To
# the extent that dedication to the public domain is not available,
# everyone is granted a worldwide, perpetual, royalty-free,
# non-exclusive license to exercise all rights associated with the
# contents of this file for any purpose whatsoever.
# No rights are reserved.
#
# THE SOFTWARE IS PROVIDED "AS IS", WITHOUT WARRANTY OF ANY KIND,
# EXPRESS OR IMPLIED, INCLUDING BUT NOT LIMITED TO THE WARRANTIES OF
# MERCHANTABILITY, FITNESS FOR A PARTICULAR PURPOSE AND
# NONINFRINGEMENT. IN NO EVENT SHALL THE AUTHORS OR COPYRIGHT HOLDERS
# BE LIABLE FOR ANY CLAIM, DAMAGES OR OTHER LIABILITY, WHETHER IN AN
# ACTION OF CONTRACT, TORT OR OTHERWISE, ARISING FROM, OUT OF OR IN
# CONNECTION WITH THE SOFTWARE OR THE USE OR OTHER DEALINGS IN THE
# SOFTWARE.
# ===================================================================

"""Hashing algorithms

Hash functions take arbitrary binary strings as input, and produce a random-like output
of fixed size that is dependent on the input; it should be practically infeasible 
to derive the original input data given only the hash function's
output. In other words, the hash function is *one-way*.

It should also not be practically feasible to find a second piece of data
(a *second pre-image*) whose hash is the same as the original message
(*weak collision resistance*).

Finally, it should not be feasible to find two arbitrary messages with the
same hash (*strong collision resistance*).

The output of the hash function is called the *digest* of the input message.
In general, the security of a hash function is related to the length of the
digest. If the digest is *n* bits long, its security level is roughly comparable
to the the one offered by an *n/2* bit encryption algorithm.

Hash functions can be used simply as a integrity check, or, in
association with a public-key algorithm, can be used to implement
digital signatures.

The hashing modules here all support the interface described in `PEP
247`_ , "API for Cryptographic Hash Functions". 

.. _`PEP 247` : http://www.python.org/dev/peps/pep-0247/

:undocumented: _MD2, _MD4, _RIPEMD160, _SHA224, _SHA256, _SHA384, _SHA512
"""

__all__ = ['HMAC', 'MD2', 'MD4', 'MD5', 'RIPEMD160', 'SHA1',
<<<<<<< HEAD
           'SHA224', 'SHA256', 'SHA384', 'SHA512', 'CMAC', 'MacMismatchError' ]

=======
           'SHA224', 'SHA256', 'SHA384', 'SHA512', 'MacMismatchError' ]
>>>>>>> f0c13959
__revision__ = "$Id$"

import sys
if sys.version_info[0] == 2 and sys.version_info[1] == 1:
    from Crypto.Util.py21compat import *
from Crypto.Util.py3compat import *

class MacMismatchError(Exception):
    """Exception raised when MAC verification fails."""
    pass

def new(algo, *args):
    """Initialize a new hash object.

    The first argument to this function may be an algorithm name or another
    hash object.

    This function has significant overhead.  It's recommended that you instead
    import and use the individual hash modules directly.
    """

    # Try just invoking algo.new()
    # We do this first so that this is the fastest.
    try:
        new_func = algo.new
    except AttributeError:
        pass
    else:
        return new_func(*args)

    # Try getting the algorithm name.
    if isinstance(algo, str):
        name = algo
    else:
        try:
            name = algo.name
        except AttributeError:
            raise ValueError("unsupported hash type %r" % (algo,))

    # Got the name.  Let's see if we have a PyCrypto implementation.
    try:
        new_func = _new_funcs[name]
    except KeyError:
        # No PyCrypto implementation.  Try hashlib.
        try:
            import hashlib
        except ImportError:
            # There is no hashlib.
            raise ValueError("unsupported hash type %s" % (name,))
        return hashlib.new(name, *args)
    else:
        # We have a PyCrypto implementation.  Instantiate it.
        return new_func(*args)

# This dict originally gets the following _*_new methods, but its members get
# replaced with the real new() methods of the various hash modules as they are
# used.  We do it without locks to improve performance, which is safe in
# CPython because dict access is atomic in CPython.  This might break PyPI.
_new_funcs = {}

def _md2_new(*args):
    from Crypto.Hash import MD2
    _new_funcs['MD2'] = _new_funcs['md2'] = MD2.new
    return MD2.new(*args)
_new_funcs['MD2'] = _new_funcs['md2'] = _md2_new
del _md2_new

def _md4_new(*args):
    from Crypto.Hash import MD4
    _new_funcs['MD4'] = _new_funcs['md4'] = MD4.new
    return MD4.new(*args)
_new_funcs['MD4'] = _new_funcs['md4'] = _md4_new
del _md4_new

def _md5_new(*args):
    from Crypto.Hash import MD5
    _new_funcs['MD5'] = _new_funcs['md5'] = MD5.new
    return MD5.new(*args)
_new_funcs['MD5'] = _new_funcs['md5'] = _md5_new
del _md5_new

def _ripemd160_new(*args):
    from Crypto.Hash import RIPEMD160
    _new_funcs['RIPEMD160'] = _new_funcs['ripemd160'] = \
        _new_funcs['RIPEMD'] = _new_funcs['ripemd'] = RIPEMD160.new
    return RIPEMD160.new(*args)
_new_funcs['RIPEMD160'] = _new_funcs['ripemd160'] = \
    _new_funcs['RIPEMD'] = _new_funcs['ripemd'] = _ripemd160_new
del _ripemd160_new

def _sha1_new(*args):
    from Crypto.Hash import SHA1
    _new_funcs['SHA1'] = _new_funcs['sha1'] = \
        _new_funcs['SHA'] = _new_funcs['sha'] = SHA1.new
    return SHA1.new(*args)
_new_funcs['SHA1'] = _new_funcs['sha1'] = \
    _new_funcs['SHA'] = _new_funcs['sha'] = _sha1_new
del _sha1_new

def _sha224_new(*args):
    from Crypto.Hash import SHA224
    _new_funcs['SHA224'] = _new_funcs['sha224'] = SHA224.new
    return SHA224.new(*args)
_new_funcs['SHA224'] = _new_funcs['sha224'] = _sha224_new
del _sha224_new

def _sha256_new(*args):
    from Crypto.Hash import SHA256
    _new_funcs['SHA256'] = _new_funcs['sha256'] = SHA256.new
    return SHA256.new(*args)
_new_funcs['SHA256'] = _new_funcs['sha256'] = _sha256_new
del _sha256_new

def _sha384_new(*args):
    from Crypto.Hash import SHA384
    _new_funcs['SHA384'] = _new_funcs['sha384'] = SHA384.new
    return SHA384.new(*args)
_new_funcs['SHA384'] = _new_funcs['sha384'] = _sha384_new
del _sha384_new

def _sha512_new(*args):
    from Crypto.Hash import SHA512
    _new_funcs['SHA512'] = _new_funcs['sha512'] = SHA512.new
    return SHA512.new(*args)
_new_funcs['SHA512'] = _new_funcs['sha512'] = _sha512_new
del _sha512_new<|MERGE_RESOLUTION|>--- conflicted
+++ resolved
@@ -50,12 +50,9 @@
 """
 
 __all__ = ['HMAC', 'MD2', 'MD4', 'MD5', 'RIPEMD160', 'SHA1',
-<<<<<<< HEAD
-           'SHA224', 'SHA256', 'SHA384', 'SHA512', 'CMAC', 'MacMismatchError' ]
+           'SHA224', 'SHA256', 'SHA384', 'SHA512', 'CMAC',
+           'MacMismatchError' ]
 
-=======
-           'SHA224', 'SHA256', 'SHA384', 'SHA512', 'MacMismatchError' ]
->>>>>>> f0c13959
 __revision__ = "$Id$"
 
 import sys
